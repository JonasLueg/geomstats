--- conflicted
+++ resolved
@@ -156,17 +156,11 @@
                                 [1., 1., 3.],
                                 [3., 3., 4.]])
         result = self.space.differential_log(tangent_vec, base_point)
-<<<<<<< HEAD
         x = 2 * gs.log(2)
         expected = gs.array([[1., 1., x],
                              [1., 1., x],
                              [x, x, 1]])
-=======
-        x = 2 * gs.log(gs.array(2.))
-        expected = gs.array([[[1., 1., x],
-                              [1., 1., x],
-                              [x, x, 1]]])
->>>>>>> 801d12c7
+
         self.assertAllClose(result, expected)
 
     def test_inverse_differential_log(self):
@@ -193,19 +187,12 @@
                                 [1., 1., 1.],
                                 [1., 1., 1.]])
         result = self.space.differential_exp(tangent_vec, base_point)
-<<<<<<< HEAD
         x = gs.exp(1)
         y = gs.sinh(1)
         expected = gs.array([[x, x, y],
                              [x, x, y],
                              [y, y, 1 / x]])
-=======
-        x = gs.exp(gs.array(1.))
-        y = gs.sinh(gs.array(1.))
-        expected = gs.array([[[x, x, y],
-                              [x, x, y],
-                              [y, y, 1. / x]]])
->>>>>>> 801d12c7
+
         self.assertAllClose(result, expected)
 
     def test_inverse_differential_exp(self):
@@ -251,11 +238,7 @@
                                [1., .5, .5]])
         metric = SPDMetricAffine(3, power_affine=.5)
         result = metric.inner_product(tangent_vec, tangent_vec, base_point)
-<<<<<<< HEAD
         expected = 713 / 144
-=======
-        expected = gs.array([[713. / 144.]])
->>>>>>> 801d12c7
 
         self.assertAllClose(result, expected)
 
@@ -269,11 +252,7 @@
                                 [1., .5, .5]])
         metric = SPDMetricEuclidean(3, power_euclidean=.5)
         result = metric.inner_product(tangent_vec, tangent_vec, base_point)
-<<<<<<< HEAD
         expected = 3472 / 576
-=======
-        expected = gs.array([[3472. / 576.]])
->>>>>>> 801d12c7
 
         self.assertAllClose(result, expected)
 
@@ -288,11 +267,7 @@
                                 [0., 0., 1.]])
         metric = self.metric_euclidean
         result = metric.exp_domain(tangent_vec, base_point)
-<<<<<<< HEAD
         expected = gs.array([-3, 1])
-=======
-        expected = gs.array([[-3., 1.]])
->>>>>>> 801d12c7
 
         self.assertAllClose(result, expected)
 
