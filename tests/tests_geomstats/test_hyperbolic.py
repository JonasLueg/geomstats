"""Unit tests for the Hyperbolic space."""

import geomstats.backend as gs
from geomstats.geometry.hyperbolic import Hyperbolic
from geomstats.geometry.hyperboloid import Hyperboloid, HyperboloidMetric
from geomstats.geometry.minkowski import Minkowski
from geomstats.geometry.poincare_ball import PoincareBall
from tests.conftest import Parametrizer
from tests.data.hyperbolic_data import HyperbolicTestData, HyperboloidMetricTestData
from tests.geometry_test_cases import LevelSetTestCase, RiemannianMetricTestCase


class TestHyperbolic(LevelSetTestCase, metaclass=Parametrizer):
    space = Hyperboloid
    skip_test_extrinsic_after_intrinsic = True
    skip_test_projection_belongs = True

    testing_data = HyperbolicTestData()

    def test_belongs(self, dim, coords_type, vec, expected):
        space = self.space(dim, coords_type=coords_type)
        self.assertAllClose(space.belongs(vec), gs.array(expected))

    def test_regularize_raises(self, dim, point, expected):
        space = self.space(dim)
        with expected:
            space.regularize(point)

    def test_extrinsic_to_intrinsic_coords_rasises(self, dim, point, expected):
        space = self.space(dim)
        with expected:
            space.extrinsic_to_intrinsic_coords(point)

    def test_ball_extrinsic_ball(self, dim, x_ball):
        x_extrinsic = PoincareBall(dim).to_coordinates(
            x_ball, to_coords_type="extrinsic"
        )
        result = self.space(dim).to_coordinates(x_extrinsic, to_coords_type="ball")
        self.assertAllClose(result, x_ball)

    def test_extrinsic_ball_extrinsic_composition(self, dim, point_intrinsic):
        x = Hyperboloid(dim, coords_type="intrinsic").to_coordinates(
            point_intrinsic, to_coords_type="extrinsic"
        )
        x_b = Hyperboloid(dim).to_coordinates(x, to_coords_type="ball")
        x2 = PoincareBall(dim).to_coordinates(x_b, to_coords_type="extrinsic")
        self.assertAllClose(x, x2)

    def test_extrinsic_half_plane_extrinsic_composition(self, dim, point_intrinsic):
        x = Hyperboloid(dim, coords_type="intrinsic").to_coordinates(
            point_intrinsic, to_coords_type="extrinsic"
        )
        x_up = Hyperboloid(dim).to_coordinates(x, to_coords_type="half-space")
        x2 = Hyperbolic.change_coordinates_system(x_up, "half-space", "extrinsic")
        self.assertAllClose(x, x2)


class TestHyperboloidMetric(RiemannianMetricTestCase, metaclass=Parametrizer):
    connection = metric = HyperboloidMetric

    skip_test_parallel_transport_ivp_is_isometry = True
    skip_test_parallel_transport_bvp_is_isometry = True
    skip_test_exp_geodesic_ivp = True

<<<<<<< HEAD
    class HyperboloidMetricTestData(_RiemannianMetricTestData):

        dim_list = random.sample(range(2, 4), 2)
        metric_args_list = [(dim,) for dim in dim_list]
        shape_list = [(dim + 1,) for dim in dim_list]
        space_list = [Hyperboloid(dim) for dim in dim_list]
        n_points_list = random.sample(range(1, 5), 2)
        n_tangent_vecs_list = random.sample(range(1, 5), 2)
        n_points_a_list = random.sample(range(1, 5), 2)
        n_points_b_list = [1]
        alpha_list = [1] * 2
        n_rungs_list = [1] * 2
        scheme_list = ["pole"] * 2

        def inner_product_is_minkowski_inner_product_test_data(self):
            space = Hyperboloid(dim=3)
            base_point = gs.array([1.16563816, 0.36381045, -0.47000603, 0.07381469])
            tangent_vec_a = space.to_tangent(
                vector=gs.array([10.0, 200.0, 1.0, 1.0]), base_point=base_point
            )
            tangent_vec_b = space.to_tangent(
                vector=gs.array([11.0, 20.0, -21.0, 0.0]), base_point=base_point
            )
            smoke_data = [
                dict(
                    dim=3,
                    tangent_vec_a=tangent_vec_a,
                    tangent_vec_b=tangent_vec_b,
                    base_point=base_point,
                )
            ]
            return self.generate_tests(smoke_data)

        def scaled_inner_product_test_data(self):
            space = Hyperboloid(3)
            base_point = space.from_coordinates(gs.array([1.0, 1.0, 1.0]), "intrinsic")
            tangent_vec_a = space.to_tangent(gs.array([1.0, 2.0, 3.0, 4.0]), base_point)
            tangent_vec_b = space.to_tangent(gs.array([5.0, 6.0, 7.0, 8.0]), base_point)
            smoke_data = [
                dict(
                    dim=3,
                    scale=2,
                    tangent_vec_a=tangent_vec_a,
                    tangent_vec_b=tangent_vec_b,
                    base_point=base_point,
                )
            ]
            return self.generate_tests(smoke_data)

        def scaled_squared_norm_test_data(self):
            space = Hyperboloid(3)
            base_point = space.from_coordinates(gs.array([1.0, 1.0, 1.0]), "intrinsic")
            tangent_vec = space.to_tangent(gs.array([1.0, 2.0, 3.0, 4.0]), base_point)
            smoke_data = [
                dict(dim=3, scale=2, tangent_vec=tangent_vec, base_point=base_point)
            ]
            return self.generate_tests(smoke_data)

        def scaled_dist_test_data(self):
            space = Hyperboloid(3)
            point_a = space.from_coordinates(gs.array([1.0, 2.0, 3.0]), "intrinsic")
            point_b = space.from_coordinates(gs.array([4.0, 5.0, 6.0]), "intrinsic")
            smoke_data = [dict(dim=3, scale=2, point_a=point_a, point_b=point_b)]
            return self.generate_tests(smoke_data)

        def exp_shape_test_data(self):
            return self._exp_shape_test_data(
                self.metric_args_list, self.space_list, self.shape_list
            )

        def log_shape_test_data(self):
            return self._log_shape_test_data(self.metric_args_list, self.space_list)

        def squared_dist_is_symmetric_test_data(self):
            return self._squared_dist_is_symmetric_test_data(
                self.metric_args_list,
                self.space_list,
                self.n_points_a_list,
                self.n_points_b_list,
                atol=gs.atol * 1000,
            )

        def exp_belongs_test_data(self):
            return self._exp_belongs_test_data(
                self.metric_args_list,
                self.space_list,
                self.shape_list,
                self.n_tangent_vecs_list,
                belongs_atol=1e-2,
            )

        def log_is_tangent_test_data(self):
            return self._log_is_tangent_test_data(
                self.metric_args_list,
                self.space_list,
                self.n_points_list,
                is_tangent_atol=1e-2,
            )

        def geodesic_ivp_belongs_test_data(self):
            return self._geodesic_ivp_belongs_test_data(
                self.metric_args_list,
                self.space_list,
                self.shape_list,
                self.n_points_list,
                belongs_atol=gs.atol * 1000,
            )

        def geodesic_bvp_belongs_test_data(self):
            return self._geodesic_bvp_belongs_test_data(
                self.metric_args_list,
                self.space_list,
                self.n_points_list,
                belongs_atol=gs.atol * 1000,
            )

        def exp_after_log_test_data(self):
            return self._exp_after_log_test_data(
                self.metric_args_list,
                self.space_list,
                self.n_points_list,
                rtol=gs.rtol * 100,
                atol=gs.atol * 100000,
            )

        def log_after_exp_test_data(self):
            return self._log_after_exp_test_data(
                self.metric_args_list,
                self.space_list,
                self.shape_list,
                self.n_tangent_vecs_list,
                amplitude=10.0,
                rtol=gs.rtol * 100,
                atol=gs.atol * 100000,
            )

        def exp_ladder_parallel_transport_test_data(self):
            return self._exp_ladder_parallel_transport_test_data(
                self.metric_args_list,
                self.space_list,
                self.shape_list,
                self.n_tangent_vecs_list,
                self.n_rungs_list,
                self.alpha_list,
                self.scheme_list,
            )

        def exp_geodesic_ivp_test_data(self):
            return self._exp_geodesic_ivp_test_data(
                self.metric_args_list,
                self.space_list,
                self.shape_list,
                self.n_tangent_vecs_list,
                self.n_points_list,
                rtol=gs.rtol * 10000,
                atol=gs.atol * 10000,
            )

        def parallel_transport_ivp_is_isometry_test_data(self):
            return self._parallel_transport_ivp_is_isometry_test_data(
                self.metric_args_list,
                self.space_list,
                self.shape_list,
                self.n_tangent_vecs_list,
                is_tangent_atol=gs.atol * 10000,
                rtol=gs.rtol * 100,
                atol=gs.atol * 10000,
            )

        def parallel_transport_bvp_is_isometry_test_data(self):
            return self._parallel_transport_bvp_is_isometry_test_data(
                self.metric_args_list,
                self.space_list,
                self.shape_list,
                self.n_tangent_vecs_list,
                is_tangent_atol=gs.atol * 10000,
                rtol=gs.rtol * 100,
                atol=gs.atol * 10000,
            )

        def dist_is_symmetric_test_data(self):
            return self._dist_is_symmetric_test_data(
                self.metric_args_list,
                self.space_list,
                self.n_points_a_list,
                self.n_points_b_list,
            )

        def dist_is_positive_test_data(self):
            return self._dist_is_positive_test_data(
                self.metric_args_list,
                self.space_list,
                self.n_points_a_list,
                self.n_points_b_list,
            )

        def squared_dist_is_positive_test_data(self):
            return self._squared_dist_is_positive_test_data(
                self.metric_args_list,
                self.space_list,
                self.n_points_a_list,
                self.n_points_b_list,
            )

        def dist_is_norm_of_log_test_data(self):
            return self._dist_is_norm_of_log_test_data(
                self.metric_args_list,
                self.space_list,
                self.n_points_a_list,
                self.n_points_b_list,
            )

        def dist_point_to_itself_is_zero_test_data(self):
            return self._dist_point_to_itself_is_zero_test_data(
                self.metric_args_list, self.space_list, self.n_points_list
            )

        def inner_product_is_symmetric_test_data(self):
            return self._inner_product_is_symmetric_test_data(
                self.metric_args_list,
                self.space_list,
                self.shape_list,
                self.n_tangent_vecs_list,
            )

        def triangular_inequality_of_dist_test_data(self):
            return self._triangular_inequality_of_dist_test_data(
                self.metric_args_list, self.space_list, self.n_points_list
            )

        def exp_after_log_intrinsic_ball_extrinsic_test_data(self):
            smoke_data = [
                dict(
                    dim=2,
                    x_intrinsic=gs.array([4.0, 0.2]),
                    y_intrinsic=gs.array([3.0, 3]),
                )
            ]
            return self.generate_tests(smoke_data)

        def distance_ball_extrinsic_from_ball_test_data(self):

            smoke_data = [
                dict(dim=2, x_ball=gs.array([0.7, 0.2]), y_ball=gs.array([0.2, 0.2]))
            ]
            return self.generate_tests(smoke_data)

        def distance_ball_extrinsic_intrinsic_test_data(self):
            smoke_data = [
                dict(
                    dim=2,
                    x_intrinsic=gs.array([10, 0.2]),
                    y_intrinsic=gs.array([1, 6.0]),
                ),
                dict(
                    dim=4,
                    x_intrinsic=gs.array([10, 0.2, 3, 4]),
                    y_intrinsic=gs.array([1, 6, 2.0, 1]),
                ),
            ]
            return self.generate_tests(smoke_data)

=======
>>>>>>> 1864374e
    testing_data = HyperboloidMetricTestData()

    def test_inner_product_is_minkowski_inner_product(
        self, dim, tangent_vec_a, tangent_vec_b, base_point
    ):
        metric = self.metric(dim)
        minkowki_space = Minkowski(dim + 1)
        result = metric.inner_product(tangent_vec_a, tangent_vec_b, base_point)
        expected = minkowki_space.metric.inner_product(
            tangent_vec_a, tangent_vec_b, base_point
        )
        self.assertAllClose(result, expected)

    def test_scaled_inner_product(
        self, dim, scale, tangent_vec_a, tangent_vec_b, base_point
    ):
        default_space = Hyperboloid(dim=dim)
        scaled_space = Hyperboloid(dim=dim, scale=scale)
        inner_product_default_metric = default_space.metric.inner_product(
            tangent_vec_a, tangent_vec_b, base_point
        )
        inner_product_scaled_metric = scaled_space.metric.inner_product(
            tangent_vec_a, tangent_vec_b, base_point
        )
        result = inner_product_scaled_metric
        expected = scale**2 * inner_product_default_metric
        self.assertAllClose(result, expected)

    def test_scaled_squared_norm(self, dim, scale, tangent_vec, base_point):
        default_space = Hyperboloid(dim=dim)
        scaled_space = Hyperboloid(dim=dim, scale=scale)
        squared_norm_default_metric = default_space.metric.squared_norm(
            tangent_vec, base_point
        )
        squared_norm_scaled_metric = scaled_space.metric.squared_norm(
            tangent_vec, base_point
        )
        result = squared_norm_scaled_metric
        expected = scale**2 * squared_norm_default_metric
        self.assertAllClose(result, expected)

    def test_scaled_dist(self, dim, scale, point_a, point_b):
        default_space = Hyperboloid(dim=dim)
        scaled_space = Hyperboloid(dim=dim, scale=scale)
        distance_default_metric = default_space.metric.dist(point_a, point_b)
        distance_scaled_metric = scaled_space.metric.dist(point_a, point_b)
        result = distance_scaled_metric
        expected = scale * distance_default_metric
        self.assertAllClose(result, expected)

    def test_exp_after_log_intrinsic_ball_extrinsic(
        self, dim, x_intrinsic, y_intrinsic
    ):
        intrinsic_manifold = Hyperboloid(dim=dim, coords_type="intrinsic")
        extrinsic_manifold = Hyperbolic(dim=dim, coords_type="extrinsic")
        ball_manifold = PoincareBall(dim)
        x_extr = intrinsic_manifold.to_coordinates(
            x_intrinsic, to_coords_type="extrinsic"
        )
        y_extr = intrinsic_manifold.to_coordinates(
            y_intrinsic, to_coords_type="extrinsic"
        )
        x_ball = extrinsic_manifold.to_coordinates(x_extr, to_coords_type="ball")
        y_ball = extrinsic_manifold.to_coordinates(y_extr, to_coords_type="ball")

        x_ball_exp_after_log = ball_manifold.metric.exp(
            ball_manifold.metric.log(y_ball, x_ball), x_ball
        )

        x_extr_a = extrinsic_manifold.metric.exp(
            extrinsic_manifold.metric.log(y_extr, x_extr), x_extr
        )
        x_extr_b = extrinsic_manifold.from_coordinates(
            x_ball_exp_after_log, from_coords_type="ball"
        )
        self.assertAllClose(x_extr_a, x_extr_b, atol=3e-4)

    def test_distance_ball_extrinsic_from_ball(self, dim, x_ball, y_ball):

        ball_manifold = PoincareBall(dim)
        space = Hyperboloid(dim)
        x_extr = ball_manifold.to_coordinates(x_ball, to_coords_type="extrinsic")
        y_extr = ball_manifold.to_coordinates(y_ball, to_coords_type="extrinsic")
        dst_ball = ball_manifold.metric.dist(x_ball, y_ball)
        dst_extr = space.metric.dist(x_extr, y_extr)
        self.assertAllClose(dst_ball, dst_extr)

    def test_distance_ball_extrinsic_intrinsic(self, dim, x_intrinsic, y_intrinsic):

        intrinsic_manifold = Hyperboloid(dim, coords_type="intrinsic")
        extrinsic_manifold = Hyperboloid(dim, coords_type="extrinsic")
        x_extr = intrinsic_manifold.to_coordinates(
            x_intrinsic, to_coords_type="extrinsic"
        )
        y_extr = intrinsic_manifold.to_coordinates(
            y_intrinsic, to_coords_type="extrinsic"
        )
        x_ball = extrinsic_manifold.to_coordinates(x_extr, to_coords_type="ball")
        y_ball = extrinsic_manifold.to_coordinates(y_extr, to_coords_type="ball")
        dst_ball = PoincareBall(dim).metric.dist(x_ball, y_ball)
        dst_extr = extrinsic_manifold.metric.dist(x_extr, y_extr)

        self.assertAllClose(dst_ball, dst_extr)<|MERGE_RESOLUTION|>--- conflicted
+++ resolved
@@ -62,271 +62,6 @@
     skip_test_parallel_transport_bvp_is_isometry = True
     skip_test_exp_geodesic_ivp = True
 
-<<<<<<< HEAD
-    class HyperboloidMetricTestData(_RiemannianMetricTestData):
-
-        dim_list = random.sample(range(2, 4), 2)
-        metric_args_list = [(dim,) for dim in dim_list]
-        shape_list = [(dim + 1,) for dim in dim_list]
-        space_list = [Hyperboloid(dim) for dim in dim_list]
-        n_points_list = random.sample(range(1, 5), 2)
-        n_tangent_vecs_list = random.sample(range(1, 5), 2)
-        n_points_a_list = random.sample(range(1, 5), 2)
-        n_points_b_list = [1]
-        alpha_list = [1] * 2
-        n_rungs_list = [1] * 2
-        scheme_list = ["pole"] * 2
-
-        def inner_product_is_minkowski_inner_product_test_data(self):
-            space = Hyperboloid(dim=3)
-            base_point = gs.array([1.16563816, 0.36381045, -0.47000603, 0.07381469])
-            tangent_vec_a = space.to_tangent(
-                vector=gs.array([10.0, 200.0, 1.0, 1.0]), base_point=base_point
-            )
-            tangent_vec_b = space.to_tangent(
-                vector=gs.array([11.0, 20.0, -21.0, 0.0]), base_point=base_point
-            )
-            smoke_data = [
-                dict(
-                    dim=3,
-                    tangent_vec_a=tangent_vec_a,
-                    tangent_vec_b=tangent_vec_b,
-                    base_point=base_point,
-                )
-            ]
-            return self.generate_tests(smoke_data)
-
-        def scaled_inner_product_test_data(self):
-            space = Hyperboloid(3)
-            base_point = space.from_coordinates(gs.array([1.0, 1.0, 1.0]), "intrinsic")
-            tangent_vec_a = space.to_tangent(gs.array([1.0, 2.0, 3.0, 4.0]), base_point)
-            tangent_vec_b = space.to_tangent(gs.array([5.0, 6.0, 7.0, 8.0]), base_point)
-            smoke_data = [
-                dict(
-                    dim=3,
-                    scale=2,
-                    tangent_vec_a=tangent_vec_a,
-                    tangent_vec_b=tangent_vec_b,
-                    base_point=base_point,
-                )
-            ]
-            return self.generate_tests(smoke_data)
-
-        def scaled_squared_norm_test_data(self):
-            space = Hyperboloid(3)
-            base_point = space.from_coordinates(gs.array([1.0, 1.0, 1.0]), "intrinsic")
-            tangent_vec = space.to_tangent(gs.array([1.0, 2.0, 3.0, 4.0]), base_point)
-            smoke_data = [
-                dict(dim=3, scale=2, tangent_vec=tangent_vec, base_point=base_point)
-            ]
-            return self.generate_tests(smoke_data)
-
-        def scaled_dist_test_data(self):
-            space = Hyperboloid(3)
-            point_a = space.from_coordinates(gs.array([1.0, 2.0, 3.0]), "intrinsic")
-            point_b = space.from_coordinates(gs.array([4.0, 5.0, 6.0]), "intrinsic")
-            smoke_data = [dict(dim=3, scale=2, point_a=point_a, point_b=point_b)]
-            return self.generate_tests(smoke_data)
-
-        def exp_shape_test_data(self):
-            return self._exp_shape_test_data(
-                self.metric_args_list, self.space_list, self.shape_list
-            )
-
-        def log_shape_test_data(self):
-            return self._log_shape_test_data(self.metric_args_list, self.space_list)
-
-        def squared_dist_is_symmetric_test_data(self):
-            return self._squared_dist_is_symmetric_test_data(
-                self.metric_args_list,
-                self.space_list,
-                self.n_points_a_list,
-                self.n_points_b_list,
-                atol=gs.atol * 1000,
-            )
-
-        def exp_belongs_test_data(self):
-            return self._exp_belongs_test_data(
-                self.metric_args_list,
-                self.space_list,
-                self.shape_list,
-                self.n_tangent_vecs_list,
-                belongs_atol=1e-2,
-            )
-
-        def log_is_tangent_test_data(self):
-            return self._log_is_tangent_test_data(
-                self.metric_args_list,
-                self.space_list,
-                self.n_points_list,
-                is_tangent_atol=1e-2,
-            )
-
-        def geodesic_ivp_belongs_test_data(self):
-            return self._geodesic_ivp_belongs_test_data(
-                self.metric_args_list,
-                self.space_list,
-                self.shape_list,
-                self.n_points_list,
-                belongs_atol=gs.atol * 1000,
-            )
-
-        def geodesic_bvp_belongs_test_data(self):
-            return self._geodesic_bvp_belongs_test_data(
-                self.metric_args_list,
-                self.space_list,
-                self.n_points_list,
-                belongs_atol=gs.atol * 1000,
-            )
-
-        def exp_after_log_test_data(self):
-            return self._exp_after_log_test_data(
-                self.metric_args_list,
-                self.space_list,
-                self.n_points_list,
-                rtol=gs.rtol * 100,
-                atol=gs.atol * 100000,
-            )
-
-        def log_after_exp_test_data(self):
-            return self._log_after_exp_test_data(
-                self.metric_args_list,
-                self.space_list,
-                self.shape_list,
-                self.n_tangent_vecs_list,
-                amplitude=10.0,
-                rtol=gs.rtol * 100,
-                atol=gs.atol * 100000,
-            )
-
-        def exp_ladder_parallel_transport_test_data(self):
-            return self._exp_ladder_parallel_transport_test_data(
-                self.metric_args_list,
-                self.space_list,
-                self.shape_list,
-                self.n_tangent_vecs_list,
-                self.n_rungs_list,
-                self.alpha_list,
-                self.scheme_list,
-            )
-
-        def exp_geodesic_ivp_test_data(self):
-            return self._exp_geodesic_ivp_test_data(
-                self.metric_args_list,
-                self.space_list,
-                self.shape_list,
-                self.n_tangent_vecs_list,
-                self.n_points_list,
-                rtol=gs.rtol * 10000,
-                atol=gs.atol * 10000,
-            )
-
-        def parallel_transport_ivp_is_isometry_test_data(self):
-            return self._parallel_transport_ivp_is_isometry_test_data(
-                self.metric_args_list,
-                self.space_list,
-                self.shape_list,
-                self.n_tangent_vecs_list,
-                is_tangent_atol=gs.atol * 10000,
-                rtol=gs.rtol * 100,
-                atol=gs.atol * 10000,
-            )
-
-        def parallel_transport_bvp_is_isometry_test_data(self):
-            return self._parallel_transport_bvp_is_isometry_test_data(
-                self.metric_args_list,
-                self.space_list,
-                self.shape_list,
-                self.n_tangent_vecs_list,
-                is_tangent_atol=gs.atol * 10000,
-                rtol=gs.rtol * 100,
-                atol=gs.atol * 10000,
-            )
-
-        def dist_is_symmetric_test_data(self):
-            return self._dist_is_symmetric_test_data(
-                self.metric_args_list,
-                self.space_list,
-                self.n_points_a_list,
-                self.n_points_b_list,
-            )
-
-        def dist_is_positive_test_data(self):
-            return self._dist_is_positive_test_data(
-                self.metric_args_list,
-                self.space_list,
-                self.n_points_a_list,
-                self.n_points_b_list,
-            )
-
-        def squared_dist_is_positive_test_data(self):
-            return self._squared_dist_is_positive_test_data(
-                self.metric_args_list,
-                self.space_list,
-                self.n_points_a_list,
-                self.n_points_b_list,
-            )
-
-        def dist_is_norm_of_log_test_data(self):
-            return self._dist_is_norm_of_log_test_data(
-                self.metric_args_list,
-                self.space_list,
-                self.n_points_a_list,
-                self.n_points_b_list,
-            )
-
-        def dist_point_to_itself_is_zero_test_data(self):
-            return self._dist_point_to_itself_is_zero_test_data(
-                self.metric_args_list, self.space_list, self.n_points_list
-            )
-
-        def inner_product_is_symmetric_test_data(self):
-            return self._inner_product_is_symmetric_test_data(
-                self.metric_args_list,
-                self.space_list,
-                self.shape_list,
-                self.n_tangent_vecs_list,
-            )
-
-        def triangular_inequality_of_dist_test_data(self):
-            return self._triangular_inequality_of_dist_test_data(
-                self.metric_args_list, self.space_list, self.n_points_list
-            )
-
-        def exp_after_log_intrinsic_ball_extrinsic_test_data(self):
-            smoke_data = [
-                dict(
-                    dim=2,
-                    x_intrinsic=gs.array([4.0, 0.2]),
-                    y_intrinsic=gs.array([3.0, 3]),
-                )
-            ]
-            return self.generate_tests(smoke_data)
-
-        def distance_ball_extrinsic_from_ball_test_data(self):
-
-            smoke_data = [
-                dict(dim=2, x_ball=gs.array([0.7, 0.2]), y_ball=gs.array([0.2, 0.2]))
-            ]
-            return self.generate_tests(smoke_data)
-
-        def distance_ball_extrinsic_intrinsic_test_data(self):
-            smoke_data = [
-                dict(
-                    dim=2,
-                    x_intrinsic=gs.array([10, 0.2]),
-                    y_intrinsic=gs.array([1, 6.0]),
-                ),
-                dict(
-                    dim=4,
-                    x_intrinsic=gs.array([10, 0.2, 3, 4]),
-                    y_intrinsic=gs.array([1, 6, 2.0, 1]),
-                ),
-            ]
-            return self.generate_tests(smoke_data)
-
-=======
->>>>>>> 1864374e
     testing_data = HyperboloidMetricTestData()
 
     def test_inner_product_is_minkowski_inner_product(
