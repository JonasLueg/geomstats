--- conflicted
+++ resolved
@@ -70,7 +70,7 @@
 
         self.assertAllClose(result, expected)
 
-        point_ext = 1. / (gs.sqrt(2.)) * gs.array([1.0, 0.0, 1.0])
+        point_ext = 1.0 / (gs.sqrt(2.0)) * gs.array([1.0, 0.0, 1.0])
         point_int = space.extrinsic_to_intrinsic_coords(point_ext)
         result = space.intrinsic_to_extrinsic_coords(point_int)
         expected = point_ext
@@ -869,37 +869,32 @@
             space.tangent_extrinsic_to_spherical(point, point)
 
         sphere = Hypersphere(2)
-<<<<<<< HEAD
 
         with pytest.raises(ValueError):
             sphere.tangent_extrinsic_to_spherical(point)
-=======
-        self.assertRaises(
-            ValueError,
-            lambda: sphere.tangent_extrinsic_to_spherical(point))
 
     def test_angle_to_extrinsic(self):
         space = Hypersphere(1)
         point = gs.pi / 4
         result = space.angle_to_extrinsic(point)
-        expected = gs.array([1., 1.]) / gs.sqrt(2.)
-        self.assertAllClose(result, expected)
-
-        point = gs.array([1. / 3, 0.]) * gs.pi
+        expected = gs.array([1.0, 1.0]) / gs.sqrt(2.0)
+        self.assertAllClose(result, expected)
+
+        point = gs.array([1.0 / 3, 0.0]) * gs.pi
         result = space.angle_to_extrinsic(point)
-        expected = gs.array([[1. / 2, gs.sqrt(3.) / 2], [1., 0.]])
+        expected = gs.array([[1.0 / 2, gs.sqrt(3.0) / 2], [1.0, 0.0]])
         self.assertAllClose(result, expected)
 
     def test_extrinsic_to_angle(self):
         space = Hypersphere(1)
-        point = gs.array([1., 1.]) / gs.sqrt(2.)
+        point = gs.array([1.0, 1.0]) / gs.sqrt(2.0)
         result = space.extrinsic_to_angle(point)
         expected = gs.pi / 4
         self.assertAllClose(result, expected)
 
-        point = gs.array([[1. / 2, gs.sqrt(3.) / 2], [1., 0.]])
+        point = gs.array([[1.0 / 2, gs.sqrt(3.0) / 2], [1.0, 0.0]])
         result = space.extrinsic_to_angle(point)
-        expected = gs.array([1. / 3, 0.]) * gs.pi
+        expected = gs.array([1.0 / 3, 0.0]) * gs.pi
         self.assertAllClose(result, expected)
 
     def test_extrinsic_to_angle_inverse(self):
@@ -909,9 +904,8 @@
         result = space.angle_to_extrinsic(angle)
         self.assertAllClose(result, point)
 
-        space = Hypersphere(1, default_coords_type='intrinsic')
+        space = Hypersphere(1, default_coords_type="intrinsic")
         angle = space.random_uniform()
         extrinsic = space.angle_to_extrinsic(angle)
         result = space.extrinsic_to_angle(extrinsic)
-        self.assertAllClose(result, angle)
->>>>>>> 485550c2
+        self.assertAllClose(result, angle)