--- conflicted
+++ resolved
@@ -73,11 +73,7 @@
         result =\
             [self.manifold.metric.dist(point_a, point_b[i])
              for i in range(len(point_b))]
-<<<<<<< HEAD
-        result = gs.concatenate(result, axis=0)
-=======
         result = gs.stack(result, axis=0)
->>>>>>> 1e33eb38
         self.assertAllClose(result_vect, result)
 
     def test_mobius_vectorization(self):
@@ -91,11 +87,7 @@
         result =\
             [self.manifold.metric.mobius_add(point_a, point_b[i])
              for i in range(len(point_b))]
-<<<<<<< HEAD
-        result = gs.concatenate(result, axis=0)
-=======
         result = gs.stack(result, axis=0)
->>>>>>> 1e33eb38
         self.assertAllClose(result_vect, result)
 
         dist_a_b =\
@@ -105,11 +97,7 @@
         result =\
             [self.manifold.metric.mobius_add(point_b[i], point_a)
              for i in range(len(point_b))]
-<<<<<<< HEAD
-        result = gs.concatenate(result, axis=0)
-=======
         result = gs.stack(result, axis=0)
->>>>>>> 1e33eb38
         self.assertAllClose(result_vect, result)
 
     def test_log_vectorization(self):
@@ -123,11 +111,7 @@
         result =\
             [self.manifold.metric.log(point_a, point_b[i])
              for i in range(len(point_b))]
-<<<<<<< HEAD
-        result = gs.concatenate(result, axis=0)
-=======
         result = gs.stack(result, axis=0)
->>>>>>> 1e33eb38
         self.assertAllClose(result_vect, result)
 
         dist_a_b =\
@@ -137,11 +121,7 @@
         result =\
             [self.manifold.metric.log(point_b[i], point_a)
              for i in range(len(point_b))]
-<<<<<<< HEAD
-        result = gs.concatenate(result, axis=0)
-=======
         result = gs.stack(result, axis=0)
->>>>>>> 1e33eb38
         self.assertAllClose(result_vect, result)
 
     def test_exp_vectorization(self):
@@ -155,11 +135,7 @@
         result =\
             [self.manifold.metric.exp(point_a, point_b[i])
              for i in range(len(point_b))]
-<<<<<<< HEAD
-        result = gs.concatenate(result, axis=0)
-=======
         result = gs.stack(result, axis=0)
->>>>>>> 1e33eb38
         self.assertAllClose(result_vect, result)
 
         dist_a_b =\
@@ -169,11 +145,7 @@
         result =\
             [self.manifold.metric.exp(point_b[i], point_a)
              for i in range(len(point_b))]
-<<<<<<< HEAD
-        result = gs.concatenate(result, axis=0)
-=======
         result = gs.stack(result, axis=0)
->>>>>>> 1e33eb38
         self.assertAllClose(result_vect, result)
 
     def test_log_poincare(self):
