--- conflicted
+++ resolved
@@ -14,6 +14,7 @@
     atan2 as arctan2,
     ceil,
     clamp as clip,
+    cos,
     cosh,
     div as divide,
     empty_like,
@@ -43,6 +44,7 @@
     repeat_interleave as repeat,
     reshape,
     sign,
+    sin,
     sinh,
     stack,
     std,
@@ -66,18 +68,6 @@
 vectorize = _raise_not_implemented_error
 
 
-<<<<<<< HEAD
-def sin(x):
-    if not torch.is_tensor(x):
-        x = torch.tensor(x)
-    return torch.sin(x)
-
-
-def cos(x):
-    if not torch.is_tensor(x):
-        x = torch.tensor(x)
-    return torch.cos(x)
-=======
 def _box_scalar(function):
     @wraps(function)
     def wrapper(x):
@@ -93,7 +83,6 @@
 log = _box_scalar(log)
 sin = _box_scalar(sin)
 sinh = _box_scalar(sinh)
->>>>>>> 181d17be
 
 
 def empty(shape, dtype=float64):
