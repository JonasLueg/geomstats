--- conflicted
+++ resolved
@@ -745,13 +745,6 @@
         Mobius addition operation that is a necessary operation
         to compute the log and exp using the 'ball' representation.
 
-<<<<<<< HEAD
-=======
-        Mobius addition operation that is necessary operation
-        to compute the log and exp using the 'poincare'
-        representation set as point_type.
-
->>>>>>> e1f8933e
         .. math::
 
             a\\oplus b=\\frac{(1+2\\langle a,b\\rangle + ||b||^2)a+
