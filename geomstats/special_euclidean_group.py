"""Computations on the Lie group of rigid transformations."""

import numpy as np

import geomstats.special_orthogonal_group as so_group

from geomstats.euclidean_space import EuclideanSpace
from geomstats.lie_group import LieGroup
from geomstats.special_orthogonal_group import SpecialOrthogonalGroup


class SpecialEuclideanGroup(LieGroup):

    def __init__(self, n):
        assert n > 1

        if n is not 3:
            raise NotImplementedError('Only SE(3) is implemented.')

        self.n = n
        self.dimension = int((n * (n - 1)) / 2 + n)
        super(SpecialEuclideanGroup, self).__init__(
                          dimension=self.dimension,
                          identity=np.zeros(self.dimension))
        self.rotations = SpecialOrthogonalGroup(n=n)
        self.translations = EuclideanSpace(dimension=n)

    def belongs(self, transfo):
        """
        Check that the transformation belongs to
        the special euclidean group.
        """
<<<<<<< HEAD
        if transfo.ndim == 1:
            transfo = np.expand_dims(transfo, axis=0)
        assert transfo.ndim == 2
=======
        ##Note: Vectorized
        if len(transfo.shape) == 1:
            transfo = np.expand_dims(transfo, axis=0)
>>>>>>> fb927573
        return transfo.shape[1] == self.dimension

    def regularize(self, transfo):
        """
        Regularize an element of the group SE(3),
        by extracting the rotation vector r from the input [r t]
        and using self.rotations.regularize.

        :param transfo: 6d vector, element in SE(3) represented as [r t].
        :returns self.regularized_transfo: 6d vector, element in SE(3)
        with self.regularized rotation.
        """
<<<<<<< HEAD
        assert self.belongs(transfo)
        if transfo.ndim == 1:
            transfo = np.expand_dims(transfo, axis=0)
        assert transfo.ndim == 2
=======
        ##Note: Vectorized
        assert self.belongs(transfo)
        if len(transfo.shape) == 1:
            transfo = np.expand_dims(transfo, axis=0)
>>>>>>> fb927573
        regularized_transfo = np.zeros_like(transfo)
        rot_vec = transfo[:, 0:3]
        regularized_transfo[:, :3] = self.rotations.regularize(rot_vec)
        regularized_transfo[:, 3:6] = transfo[:, 3:6]

        return regularized_transfo

    def compose(self, transfo_1, transfo_2):
        """
        Compose two elements of group SE(3).

        Formula:
        transfo_1 . transfo_2 = [R1 * R2, (R1 * t2) + t1]
        where:
        R1, R2 are rotation matrices,
        t1, t2 are translation vectors.

        :param transfo_1, transfo_2: 6d vectors elements of SE(3)
        :returns prod_transfo: composition of transfo_1 and transfo_2
        """
<<<<<<< HEAD
        transfo_1 = self.regularize(transfo_1)
        transfo_2 = self.regularize(transfo_2)

        rot_vec_1 = transfo_1[:, 0:3]
        rot_mat_1 = self.rotations.matrix_from_rotation_vector(rot_vec_1)
=======
        ##Note: Vectorized
        rot_mat_1 = self.rotations.matrix_from_rotation_vector(transfo_1[0:3])
>>>>>>> fb927573
        rot_mat_1 = so_group.closest_rotation_matrix(rot_mat_1)

        rot_vec_2 = transfo_2[:, 0:3]
        rot_mat_2 = self.rotations.matrix_from_rotation_vector(rot_vec_2)
        rot_mat_2 = so_group.closest_rotation_matrix(rot_mat_2)

        translation_1 = transfo_1[:, 3:6]
        translation_2 = transfo_2[:, 3:6]

        prod_transfo = np.zeros((rot_mat_1.shape[0], 6))
        prod_rot_mat = np.matmul(rot_mat_1, rot_mat_2)

        prod_transfo[:, :3] = self.rotations.rotation_vector_from_matrix(
                                                                  prod_rot_mat)
<<<<<<< HEAD
        prod_transfo[:, 3:6] = (np.dot(translation_2,
                                       np.transpose(rot_mat_1, axes=(0, 2, 1)))
                                + translation_1)
=======
        prod_transfo[3:6] = (np.dot(translation_2, rot_mat_1.transpose())
                             + translation_1)
>>>>>>> fb927573

        prod_transfo = self.regularize(prod_transfo)
        return prod_transfo

    def inverse(self, transfo):
        """
        Compute the group inverse in SE(3).

        Formula:
        (R, t)^{-1} = (R^{-1}, R^{-1}.(-t))

        :param transfo: 6d vector element in SE(3)
        :returns inverse_transfo: 6d vector inverse of transfo
        """
<<<<<<< HEAD
=======
        ##Note: Vectorized
>>>>>>> fb927573
        transfo = self.regularize(transfo)

        rot_vec = transfo[:, 0:3]
        translation = transfo[:, 3:6]

        inverse_transfo = np.zeros_like(transfo)
        inverse_transfo[:, 0:3] = -rot_vec
        rot_mat = self.rotations.matrix_from_rotation_vector(-rot_vec)
<<<<<<< HEAD
        inverse_transfo[:, 3:6] = np.dot(-translation,
                                         np.transpose(rot_mat, axes=(0, 2, 1)))
=======
        inverse_transfo[3:6] = np.dot(-translation, rot_mat.transpose())
>>>>>>> fb927573

        inverse_transfo = self.regularize(inverse_transfo)
        return inverse_transfo

    def jacobian_translation(self, point, left_or_right='left'):
        """
        Compute the jacobian matrix of the differential
        of the left/right translations
        from the identity to point in the Lie group SE(3).

        :param point: 6D vector element of SE(3)
        :returns jacobian: 6x6 matrix
        """
        assert self.belongs(point)
        assert left_or_right in ('left', 'right')

        point = self.regularize(point)
<<<<<<< HEAD
        rot_vec = point[:, 0:3]
=======
        print('point in jacobian of se3')
        print(point.shape)
        rot_vec = point[: , 0:3]
>>>>>>> fb927573

        jacobian = np.zeros((point.shape[0], 6, 6))

        if left_or_right == 'left':
            jacobian_rot = self.rotations.jacobian_translation(
                                                      point=rot_vec,
                                                      left_or_right='left')
            jacobian_trans = self.rotations.matrix_from_rotation_vector(
                    rot_vec)

            jacobian[:, :3, :3] = jacobian_rot
            jacobian[:, 3:, 3:] = jacobian_trans

        else:
            jacobian_rot = self.rotations.jacobian_translation(
                                                      point=rot_vec,
                                                      left_or_right='right')
            jacobian[:, :3, :3] = jacobian_rot
            jacobian[:, 3:, :3] = - so_group.skew_matrix_from_vector(rot_vec)
            jacobian[:, 3:, 3:] = np.eye(3)

        assert jacobian.ndim == 3
        return jacobian

    def group_exp_from_identity(self,
                                tangent_vec):
        """
        Compute the group exponential of vector tangent_vector,
        at point base_point.

        :param tangent_vector: tangent vector of SE(3) at base_point.
        :param base_point: 6d vector element of SE(3).
        :returns group_exp_transfo: 6d vector element of SE(3).
        """
<<<<<<< HEAD
        if tangent_vec.ndim == 1:
            tangent_vec = np.expand_dims(tangent_vec, axis=0)
        assert tangent_vec.ndim == 2
        rot_vec = tangent_vec[:, 0:3]
=======
        ##Vectorized
        rot_vec = tangent_vec[0:3]
>>>>>>> fb927573
        rot_vec = self.rotations.regularize(rot_vec)
        translation = tangent_vec[:, 3:6]
        angle = np.linalg.norm(rot_vec)

        if np.isclose(angle, np.pi):
            rot_vec = self.rotations.regularize(rot_vec)

        group_exp_transfo = np.zeros_like(tangent_vec)
        group_exp_transfo[:, 0:3] = rot_vec

        skew_mat = so_group.skew_matrix_from_vector(rot_vec)

        if angle == 0:
            coef_1 = 0
            coef_2 = 0
        elif np.isclose(angle, 0):
            coef_1 = 1. / 2. - angle ** 2 / 24. + angle ** 4 / 720.
            coef_2 = 1. / 6 - angle ** 2 / 120. + angle ** 4 / 5040.

        else:
            coef_1 = (1. - np.cos(angle)) / angle ** 2
            coef_2 = (angle - np.sin(angle)) / angle ** 3

<<<<<<< HEAD
        sq_skew_mat = np.matmul(skew_mat, skew_mat)
        term_1 = coef_1 * np.dot(translation,
                                 np.transpose(skew_mat, axes=(0, 2, 1)))
        term_2 = coef_2 * np.dot(translation,
                                 np.transpose(sq_skew_mat, axes=(0, 2, 1)))

        group_exp_transfo[:, 3:6] = translation + term_1 + term_2
=======
        sq_skew_mat = np.dot(skew_mat, skew_mat)
        group_exp_transfo[3:6] = (translation
                                  + coef_1 * np.dot(translation,
                                                    skew_mat.transpose())
                                  + coef_2 * np.dot(translation,
                                                    sq_skew_mat.transpose()))
>>>>>>> fb927573

        group_exp_transfo = self.regularize(group_exp_transfo)
        return group_exp_transfo

    def group_log_from_identity(self,
                                point):
        """
        Compute the group logarithm of point point,
        from the identity.
        """
        ##Vectorized
        assert self.belongs(point)
        point = self.regularize(point)

        rot_vec = point[:, 0:3]
        angle = np.linalg.norm(rot_vec)
        translation = point[:, 3:6]

        group_log = np.zeros_like(point)
        group_log[:, 0:3] = rot_vec
        skew_rot_vec = so_group.skew_matrix_from_vector(rot_vec)
        sq_skew_rot_vec = np.matmul(skew_rot_vec, skew_rot_vec)

        if angle == 0:
            coef_1 = 0
            coef_2 = 0

        elif np.isclose(angle, 0):
            coef_1 = - 0.5
            coef_2 = 0.5 - angle ** 2 / 90

        elif np.isclose(angle, np.pi):
            delta_angle = angle - np.pi
            coef_1 = - 0.5
            psi = 0.5 * angle * (- delta_angle / 2. - delta_angle ** 3 / 24.)
            coef_2 = (1 - psi) / (angle ** 2)

        else:
            coef_1 = - 0.5
            psi = 0.5 * angle * np.sin(angle) / (1 - np.cos(angle))
            coef_2 = (1 - psi) / (angle ** 2)

<<<<<<< HEAD
        term_1 = coef_1 * np.dot(translation,
                                 np.transpose(skew_rot_vec, axes=(0, 2, 1)))
        term_2 = coef_2 * np.dot(translation,
                                 np.transpose(sq_skew_rot_vec, axes=(0, 2, 1)))

        group_log[:, 3:6] = translation + term_1 + term_2

        assert group_log.ndim == 2
=======
        group_log[3:6] = (translation
                          + coef_1 * np.dot(translation,
                                            skew_rot_vec.transpose())
                          + coef_2 * np.dot(translation,
                                            sq_skew_rot_vec.transpose()))
>>>>>>> fb927573
        return group_log

    def random_uniform(self):
        """
        Generate an 6d vector element of SE(3) uniformly,
        by generating separately a rotation vector uniformly
        on the hypercube of sides [-1, 1] in the tangent space,
        and a translation in the hypercube of side [-1, 1] in
        the euclidean space.
        """
        random_rot_vec = self.rotations.random_uniform()
        random_translation = self.translations.random_uniform()

        random_transfo = np.concatenate([random_rot_vec, random_translation],
                                        axis=1)
        random_transfo = self.regularize(random_transfo)
        return random_transfo

    def exponential_matrix(self, rot_vec):
        """
        Compute the exponential of the rotation matrix
        represented by rot_vec.

        :param rot_vec: 3D rotation vector
        :returns exponential_mat: 3x3 matrix
        """

        rot_vec = self.rotations.regularize(rot_vec)

        angle = np.linalg.norm(rot_vec)
        skew_rot_vec = so_group.skew_matrix_from_vector(rot_vec)

        if angle == 0:
            coef_1 = 0
            coef_2 = 0

        elif np.isclose(angle, 0):
            coef_1 = 1. / 2. - angle ** 2 / 24.
            coef_2 = 1. / 6. - angle ** 3 / 120.

        else:
            coef_1 = angle ** (-2) * (1. - np.cos(angle))
            coef_2 = angle ** (-2) * (1. - np.sin(angle) / angle)

        identity = np.repeat(np.identity(3), repeats=rot_vec.shape[0])
        exponential_mat = (identity
                           + coef_1 * skew_rot_vec
                           + coef_2 * np.matmul(skew_rot_vec, skew_rot_vec))

        return exponential_mat

    def group_exponential_barycenter(self, points, weights=None):
        """
        Compute the group exponential barycenter.

        :param points: SE3 data points, Nx6 array
        :param weights: data point weights, Nx1 array
        """

        n_points = points.shape[0]
        assert n_points > 0

        if weights is None:
            weights = np.ones((n_points, 1))

        n_weights = weights.shape[0]
        assert n_points == n_weights

        dim_rotations = self.rotations.dimension
        dim = self.dimension

        rotation_vectors = points[:, :dim_rotations]
        translations = points[:, dim_rotations:dim]
        assert rotation_vectors.shape == (n_points, dim_rotations)
        assert translations.shape == (n_points, self.n)

        mean_rotation = self.rotations.group_exponential_barycenter(
                                                points=rotation_vectors,
                                                weights=weights)
        mean_rotation_mat = self.rotations.matrix_from_rotation_vector(
                    mean_rotation)

        matrix = np.zeros([1, self.n, self.n])
        translation_aux = np.zeros([1, self.n])

        inv_rot_mats = self.rotations.matrix_from_rotation_vector(
                -rotation_vectors)
        # TODO(nina): this is the same mat multiplied several times
        matrix_aux = np.matmul(mean_rotation_mat, inv_rot_mats)
        assert matrix_aux.shape == (n_points, dim_rotations, dim_rotations)

        vec_aux = self.rotations.rotation_vector_from_matrix(matrix_aux)
        matrix_aux = self.exponential_matrix(vec_aux)
        matrix_aux = np.linalg.inv(matrix_aux)

        matrix += weights * matrix_aux

        translation_aux += weights * np.dot(translations,
                                            np.transpose(np.matmul(
                                                matrix_aux,
                                                inv_rot_mats), axes=(0, 2, 1)))

        mean_translation = np.dot(translation_aux,
                                  np.transpose(np.linalg.inv(matrix),
                                               axes=(0, 2, 1)))

        exp_bar = np.zeros([1, dim])
        exp_bar[1, :dim_rotations] = mean_rotation
        exp_bar[1, dim_rotations:dim] = mean_translation

        return exp_bar<|MERGE_RESOLUTION|>--- conflicted
+++ resolved
@@ -30,15 +30,10 @@
         Check that the transformation belongs to
         the special euclidean group.
         """
-<<<<<<< HEAD
         if transfo.ndim == 1:
             transfo = np.expand_dims(transfo, axis=0)
         assert transfo.ndim == 2
-=======
-        ##Note: Vectorized
-        if len(transfo.shape) == 1:
-            transfo = np.expand_dims(transfo, axis=0)
->>>>>>> fb927573
+
         return transfo.shape[1] == self.dimension
 
     def regularize(self, transfo):
@@ -51,17 +46,11 @@
         :returns self.regularized_transfo: 6d vector, element in SE(3)
         with self.regularized rotation.
         """
-<<<<<<< HEAD
         assert self.belongs(transfo)
         if transfo.ndim == 1:
             transfo = np.expand_dims(transfo, axis=0)
         assert transfo.ndim == 2
-=======
-        ##Note: Vectorized
-        assert self.belongs(transfo)
-        if len(transfo.shape) == 1:
-            transfo = np.expand_dims(transfo, axis=0)
->>>>>>> fb927573
+
         regularized_transfo = np.zeros_like(transfo)
         rot_vec = transfo[:, 0:3]
         regularized_transfo[:, :3] = self.rotations.regularize(rot_vec)
@@ -82,16 +71,12 @@
         :param transfo_1, transfo_2: 6d vectors elements of SE(3)
         :returns prod_transfo: composition of transfo_1 and transfo_2
         """
-<<<<<<< HEAD
         transfo_1 = self.regularize(transfo_1)
         transfo_2 = self.regularize(transfo_2)
 
         rot_vec_1 = transfo_1[:, 0:3]
         rot_mat_1 = self.rotations.matrix_from_rotation_vector(rot_vec_1)
-=======
-        ##Note: Vectorized
-        rot_mat_1 = self.rotations.matrix_from_rotation_vector(transfo_1[0:3])
->>>>>>> fb927573
+
         rot_mat_1 = so_group.closest_rotation_matrix(rot_mat_1)
 
         rot_vec_2 = transfo_2[:, 0:3]
@@ -106,14 +91,9 @@
 
         prod_transfo[:, :3] = self.rotations.rotation_vector_from_matrix(
                                                                   prod_rot_mat)
-<<<<<<< HEAD
         prod_transfo[:, 3:6] = (np.dot(translation_2,
                                        np.transpose(rot_mat_1, axes=(0, 2, 1)))
                                 + translation_1)
-=======
-        prod_transfo[3:6] = (np.dot(translation_2, rot_mat_1.transpose())
-                             + translation_1)
->>>>>>> fb927573
 
         prod_transfo = self.regularize(prod_transfo)
         return prod_transfo
@@ -128,10 +108,6 @@
         :param transfo: 6d vector element in SE(3)
         :returns inverse_transfo: 6d vector inverse of transfo
         """
-<<<<<<< HEAD
-=======
-        ##Note: Vectorized
->>>>>>> fb927573
         transfo = self.regularize(transfo)
 
         rot_vec = transfo[:, 0:3]
@@ -140,12 +116,8 @@
         inverse_transfo = np.zeros_like(transfo)
         inverse_transfo[:, 0:3] = -rot_vec
         rot_mat = self.rotations.matrix_from_rotation_vector(-rot_vec)
-<<<<<<< HEAD
         inverse_transfo[:, 3:6] = np.dot(-translation,
                                          np.transpose(rot_mat, axes=(0, 2, 1)))
-=======
-        inverse_transfo[3:6] = np.dot(-translation, rot_mat.transpose())
->>>>>>> fb927573
 
         inverse_transfo = self.regularize(inverse_transfo)
         return inverse_transfo
@@ -163,13 +135,7 @@
         assert left_or_right in ('left', 'right')
 
         point = self.regularize(point)
-<<<<<<< HEAD
         rot_vec = point[:, 0:3]
-=======
-        print('point in jacobian of se3')
-        print(point.shape)
-        rot_vec = point[: , 0:3]
->>>>>>> fb927573
 
         jacobian = np.zeros((point.shape[0], 6, 6))
 
@@ -204,15 +170,10 @@
         :param base_point: 6d vector element of SE(3).
         :returns group_exp_transfo: 6d vector element of SE(3).
         """
-<<<<<<< HEAD
         if tangent_vec.ndim == 1:
             tangent_vec = np.expand_dims(tangent_vec, axis=0)
         assert tangent_vec.ndim == 2
         rot_vec = tangent_vec[:, 0:3]
-=======
-        ##Vectorized
-        rot_vec = tangent_vec[0:3]
->>>>>>> fb927573
         rot_vec = self.rotations.regularize(rot_vec)
         translation = tangent_vec[:, 3:6]
         angle = np.linalg.norm(rot_vec)
@@ -236,7 +197,6 @@
             coef_1 = (1. - np.cos(angle)) / angle ** 2
             coef_2 = (angle - np.sin(angle)) / angle ** 3
 
-<<<<<<< HEAD
         sq_skew_mat = np.matmul(skew_mat, skew_mat)
         term_1 = coef_1 * np.dot(translation,
                                  np.transpose(skew_mat, axes=(0, 2, 1)))
@@ -244,14 +204,7 @@
                                  np.transpose(sq_skew_mat, axes=(0, 2, 1)))
 
         group_exp_transfo[:, 3:6] = translation + term_1 + term_2
-=======
-        sq_skew_mat = np.dot(skew_mat, skew_mat)
-        group_exp_transfo[3:6] = (translation
-                                  + coef_1 * np.dot(translation,
-                                                    skew_mat.transpose())
-                                  + coef_2 * np.dot(translation,
-                                                    sq_skew_mat.transpose()))
->>>>>>> fb927573
+
 
         group_exp_transfo = self.regularize(group_exp_transfo)
         return group_exp_transfo
@@ -294,7 +247,6 @@
             psi = 0.5 * angle * np.sin(angle) / (1 - np.cos(angle))
             coef_2 = (1 - psi) / (angle ** 2)
 
-<<<<<<< HEAD
         term_1 = coef_1 * np.dot(translation,
                                  np.transpose(skew_rot_vec, axes=(0, 2, 1)))
         term_2 = coef_2 * np.dot(translation,
@@ -303,13 +255,7 @@
         group_log[:, 3:6] = translation + term_1 + term_2
 
         assert group_log.ndim == 2
-=======
-        group_log[3:6] = (translation
-                          + coef_1 * np.dot(translation,
-                                            skew_rot_vec.transpose())
-                          + coef_2 * np.dot(translation,
-                                            sq_skew_rot_vec.transpose()))
->>>>>>> fb927573
+
         return group_log
 
     def random_uniform(self):
